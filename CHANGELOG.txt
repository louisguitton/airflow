<<<<<<< HEAD
AIRFLOW 1.8.0, 2017-02-02
-------------------------

=======
AIRFLOW 1.8.0, 2017-03-12
-------------------------

[AIRFLOW-900] Double trigger should not kill original task instance
[AIRFLOW-900] Fixes bugs in LocalTaskJob for double run protection
[AIRFLOW-932] Do not mark tasks removed when backfilling
[AIRFLOW-961] run onkill when SIGTERMed
[AIRFLOW-910] Use parallel task execution for backfills
[AIRFLOW-967] Wrap strings in native for py2 ldap compatibility
[AIRFLOW-941] Use defined parameters for psycopg2
[AIRFLOW-719] Prevent DAGs from ending prematurely
[AIRFLOW-938] Use test for True in task_stats queries
[AIRFLOW-937] Improve performance of task_stats
[AIRFLOW-933] use ast.literal_eval rather eval because ast.literal_eval does not execute input.
[AIRFLOW-925] Revert airflow.hooks change that cherry-pick picked
[AIRFLOW-919] Running tasks with no start date shouldn't break a DAGs UI
[AIRFLOW-802] Add spark-submit operator/hook
[AIRFLOW-897] Prevent dagruns from failing with unfinished tasks
[AIRFLOW-861] make pickle_info endpoint be login_required
[AIRFLOW-853] use utf8 encoding for stdout line decode
[AIRFLOW-856] Make sure execution date is set for local client
[AIRFLOW-830][AIRFLOW-829][AIRFLOW-88] Reduce Travis log verbosity
[AIRFLOW-831] Restore import to fix broken tests
[AIRFLOW-794] Access DAGS_FOLDER and SQL_ALCHEMY_CONN exclusively from settings
[AIRFLOW-694] Fix config behaviour for empty envvar
[AIRFLOW-365] Set dag.fileloc explicitly and use for Code view
[AIRFLOW-931] Do not set QUEUED in TaskInstances
[AIRFLOW-899] Tasks in SCHEDULED state should be white in the UI instead of black
[AIRFLOW-895] Address Apache release incompliancies
[AIRFLOW-893][AIRFLOW-510] Fix crashing webservers when a dagrun has no start date
[AIRFLOW-793] Enable compressed loading in S3ToHiveTransfer
[AIRFLOW-863] Example DAGs should have recent start dates
[AIRFLOW-869] Refactor mark success functionality
[AIRFLOW-856] Make sure execution date is set for local client
[AIRFLOW-814] Fix Presto*CheckOperator.__init__
[AIRFLOW-844] Fix cgroups directory creation
>>>>>>> 2a608972
[AIRFLOW-816] Use static nvd3 and d3
[AIRFLOW-821] Fix py3 compatibility
[AIRFLOW-817] Check for None value of execution_date in endpoint
[AIRFLOW-822] Close db before exception
[AIRFLOW-815] Add prev/next execution dates to template variables
[AIRFLOW-813] Fix unterminated unit tests in SchedulerJobTest
[AIRFLOW-813] Fix unterminated scheduler unit tests
[AIRFLOW-806] UI should properly ignore DAG doc when it is None
[AIRFLOW-812] Fix the scheduler termination bug.
[AIRFLOW-780] Fix dag import errors no longer working
[AIRFLOW-783] Fix py3 incompatibility in BaseTaskRunner
[AIRFLOW-810] Correct down_revision dag_id/state index creation
[AIRFLOW-807] Improve scheduler performance for large DAGs
[AIRFLOW-798] Check return_code before forcing termination
[AIRFLOW-139] Let psycopg2 handle autocommit for PostgresHook
[AIRFLOW-776] Add missing cgroups devel dependency
[AIRFLOW-777] Fix expression to check if a DagRun is in running state
[AIRFLOW-785] Don't import CgroupTaskRunner at global scope
[AIRFLOW-784] Pin funcsigs to 1.0.0
[AIRFLOW-624] Fix setup.py to not import airflow.version as version
[AIRFLOW-779] Task should fail with specific message when deleted
[AIRFLOW-778] Fix completey broken MetastorePartitionSensor
[AIRFLOW-739] Set pickle_info log to debug
[AIRFLOW-771] Make S3 logs append instead of clobber
[AIRFLOW-773] Fix flaky datetime addition in api test
[AIRFLOW-219][AIRFLOW-398] Cgroups + impersonation
[AIRFLOW-683] Add jira hook, operator and sensor
[AIRFLOW-762] Add Google DataProc delete operator
[AIRFLOW-760] Update systemd config
[AIRFLOW-759] Use previous dag_run to verify depend_on_past
[AIRFLOW-757] Set child_process_log_directory default more sensible
[AIRFLOW-692] Open XCom page to super-admins only
[AIRFLOW-737] Fix HDFS Sensor directory.
[AIRFLOW-747] Fix retry_delay not honoured
[AIRFLOW-558] Add Support for dag.catchup=(True|False) Option
[AIRFLOW-489] Allow specifying execution date in trigger_dag API
[AIRFLOW-738] Commit deleted xcom items before insert
[AIRFLOW-729] Add Google Cloud Dataproc cluster creation operator
[AIRFLOW-728] Add Google BigQuery table sensor
[AIRFLOW-741] Log to debug instead of info for app.py
[AIRFLOW-731] Fix period bug for NamedHivePartitionSensor
[AIRFLOW-740] Pin jinja2 to < 2.9.0
[AIRFLOW-663] Improve time units for task performance charts
[AIRFLOW-665] Fix email attachments
[AIRFLOW-734] Fix SMTP auth regression when not using user/pass
[AIRFLOW-702] Fix LDAP Regex Bug
[AIRFLOW-717] Add Cloud Storage updated sensor
[AIRFLOW-695] Retries do not execute because dagrun is in FAILED state
[AIRFLOW-673] Add operational metrics test for SchedulerJob
[AIRFLOW-727] try_number is not increased
[AIRFLOW-715] A more efficient HDFS Sensor:
[AIRFLOW-716] Allow AVRO BigQuery load-job without schema
[AIRFLOW-718] Allow the query URI for DataProc Pig
Log needs to be part of try/catch block
[AIRFLOW-721] Descendant process can disappear before termination
[AIRFLOW-403] Bash operator's kill method leaves underlying processes running
[AIRFLOW-657] Add AutoCommit Parameter for MSSQL
[AIRFLOW-641] Improve pull request instructions
[AIRFLOW-685] Add test for MySqlHook.bulk_load()
[AIRFLOW-686] Match auth backend config section
[AIRFLOW-691] Add SSH KeepAlive option to SSH_hook
[AIRFLOW-709] Use same engine for migrations and reflection
[AIRFLOW-700] Update to reference to web authentication documentation
[AIRFLOW-649] Support non-sched DAGs in LatestOnlyOp
[AIRFLOW-712] Fix AIRFLOW-667 to use proper HTTP error properties
[AIRFLOW-710] Add OneFineStay as official user
[AIRFLOW-703][AIRFLOW-1] Stop Xcom being cleared too early
[AIRFLOW-679] Stop concurrent task instances from running
[AIRFLOW-704][AIRFLOW-1] Fix invalid syntax in BQ hook
[AIRFLOW-667] Handle BigQuery 503 error
[AIRFLOW-680] Disable connection pool for commands
[AIRFLOW-678] Prevent scheduler from double triggering TIs
[AIRFLOW-677] Kill task if it fails to heartbeat
[AIRFLOW-674] Ability to add descriptions for DAGs
[AIRFLOW-682] Bump MAX_PERIODS to make mark_success work for large DAGs
Use jdk selector to set required jdk
[AIRFLOW-647] Restore dag.get_active_runs
[AIRFLOW-662] Change seasons to months in project description
[AIRFLOW-656] Add dag/task/date index to xcom table
[AIRFLOW-658] Improve schema_update_options in GCP
[AIRFLOW-41] Fix pool oversubscription
[AIRFLOW-489] Add API Framework
[AIRFLOW-653] Add some missing endpoint tests
[AIRFLOW-652] Remove obsolete endpoint
[AIRFLOW-345] Add contrib ECSOperator
[AIRFLOW-650] Adding Celect to user list
[AIRFLOW-510] Filter Paused Dags, show Last Run & Trigger Dag
[AIRFLOW-643] Improve date handling for sf_hook
[AIRFLOW-638] Add schema_update_options to GCP ops
[AIRFLOW-640] Install and enable nose-ignore-docstring
[AIRFLOW-639]AIRFLOW-639] Alphasort package names
[AIRFLOW-375] Fix pylint errors
[AIRFLOW-347] Show empty DAG runs in tree view
[AIRFLOW-628] Adding SalesforceHook to contrib/hooks
[AIRFLOW-514] hive hook loads data from pandas DataFrame into hive and infers types
[AIRFLOW-565] Fixes DockerOperator on Python3.x
[AIRFLOW-635] Encryption option for S3 hook
[AIRFLOW-137] Fix max_active_runs on clearing tasks
[AIRFLOW-343] Fix schema plumbing in HiveServer2Hook
[AIRFLOW-130] Fix ssh operator macosx
[AIRFLOW-633] Show TI attributes in TI view
[AIRFLOW-626][AIRFLOW-1] HTML Content does not show up when sending email with attachment
[AIRFLOW-533] Set autocommit via set_autocommit
[AIRFLOW-629] stop pinning lxml
[AIRFLOW-464] Add setdefault method to Variable
[AIRFLOW-626][AIRFLOW-1] HTML Content does not show up when sending email with attachment
[AIRFLOW-591] Add datadog hook & sensor
[AIRFLOW-561] Add RedshiftToS3Transfer operator
[AIRFLOW-570] Pass root to date form on gantt
[AIRFLOW-504] Store fractional seconds in MySQL tables
[AIRFLOW-623] LDAP attributes not always a list
[AIRFLOW-611] source_format in BigQueryBaseCursor
[AIRFLOW-619] Fix exception in Gannt chart
[AIRFLOW-618] Cast DateTimes to avoid sqllite errors
[AIRFLOW-422] Add JSON endpoint for task info
[AIRFLOW-616][AIRFLOW-617] Minor fixes to PR tool UX
[AIRFLOW-179] Fix DbApiHook with non-ASCII chars
[AIRFLOW-566] Add timeout while fetching logs
[AIRFLOW-615] Set graph glyphicon first
[AIRFLOW-609] Add application_name to PostgresHook
[AIRFLOW-604] Revert .first() to .one()
[AIRFLOW-370] Create AirflowConfigException in exceptions.py
[AIRFLOW-582] Fixes TI.get_dagrun filter (removes start_date)
[AIRFLOW-568] Fix double task_stats count if a DagRun is active
[AIRFLOW-585] Fix race condition in backfill execution loop
[AIRFLOW-580] Prevent landscape warning on .format
[AIRFLOW-597] Check if content is None, not false-equivalent
[AIRFLOW-586] test_dag_v1 fails from 0 to 3 a.m.
[AIRFLOW-453] Add XCom Admin Page
[AIRFLOW-588] Add Google Cloud Storage Object sensor[]
[AIRFLOW-592] example_xcom import Error
[AIRFLOW-587] Fix incorrect scope for Google Auth[]
[AIRFLOW-589] Add templatable job_name[]
[AIRFLOW-227] Show running config in config view
[AIRFLOW-319]AIRFLOW-319] xcom push response in HTTP Operator
[AIRFLOW-385] Add symlink to latest scheduler log directory
[AIRFLOW-583] Fix decode error in gcs_to_bq
[AIRFLOW-96] s3_conn_id using environment variable
[AIRFLOW-575] Clarify tutorial and FAQ about `schedule_interval` always inheriting from DAG object
[AIRFLOW-577] Output BigQuery job for improved debugging
[AIRFLOW-560] Get URI & SQLA engine from Connection
[AIRFLOW-518] Require DataProfilingMixin for Variables CRUD
[AIRFLOW-553] Fix load path for filters.js
[AIRFLOW-554] Add Jinja support to Spark-sql
[AIRFLOW-550] Make ssl config check empty string safe
[AIRFLOW-500] Use id for github allowed teams
[AIRFLOW-556] Add UI PR guidelines
[AIRFLOW-358][AIRFLOW-430] Add `connections` cli
[AIRFLOW-548] Load DAGs immediately & continually
[AIRFLOW-539] Updated BQ hook and BQ operator to support Standard SQL.
[AIRFLOW-378] Add string casting to params of spark-sql operator
[AIRFLOW-544] Add Pause/Resume toggle button
[AIRFLOW-333][AIRFLOW-258] Fix non-module plugin components
[AIRFLOW-542] Add tooltip to DAGs links icons
[AIRFLOW-530] Update docs to reflect connection environment var has to be in uppercase
[AIRFLOW-525] Update template_fields in Qubole Op
[AIRFLOW-480] Support binary file download from GCS
[AIRFLOW-198] Implement latest_only_operator
[AIRFLOW-91] Add SSL config option for the webserver
[AIRFLOW-191] Fix connection leak with PostgreSQL backend
[AIRFLOW-512] Fix 'bellow' typo in docs & comments
[AIRFLOW-509][AIRFLOW-1] Create operator to delete tables in BigQuery
[AIRFLOW-498] Remove hard-coded gcp project id
[AIRFLOW-505] Support unicode characters in authors' names
[AIRFLOW-494] Add per-operator success/failure metrics
[AIRFLOW-488] Fix test_simple fail
[AIRFLOW-468] Update Panda requirement to 0.17.1
[AIRFLOW-159] Add cloud integration section + GCP documentation
[AIRFLOW-477][AIRFLOW-478] Restructure security section for clarity
[AIRFLOW-467] Allow defining of project_id in BigQueryHook
[AIRFLOW-483] Change print to logging statement
[AIRFLOW-475] make the segment granularity in Druid hook configurable


AIRFLOW 1.7.2
-------------

[AIRFLOW-463] Link Airflow icon to landing page
[AIRFLOW-149] Task Dependency Engine + Why Isn't My Task Running View
[AIRFLOW-361] Add default failure handler for the Qubole Operator
[AIRFLOW-353] Fix dag run status update failure
[AIRFLOW-447] Store source URIs in Python 3 compatible list
[AIRFLOW-443] Make module names unique when importing
[AIRFLOW-444] Add Google authentication backend
[AIRFLOW-446][AIRFLOW-445] Adds missing dataproc submit options
[AIRFLOW-431] Add CLI for CRUD operations on pools
[AIRFLOW-329] Update Dag Overview Page with Better Status Columns
[AIRFLOW-360] Fix style warnings in models.py
[AIRFLOW-425] Add white fill for null state tasks in tree view.
[AIRFLOW-69] Use dag runs in backfill jobs
[AIRFLOW-415] Make dag_id not found error clearer
[AIRFLOW-416] Use ordinals in README's company list
[AIRFLOW-369] Allow setting default DAG orientation
[AIRFLOW-410] Add 2 Q/A to the FAQ in the docs
[AIRFLOW-407] Add different colors for some sensors
[AIRFLOW-414] Improve error message for missing FERNET_KEY
[AIRFLOW-406] Sphinx/rst fixes
[AIRFLOW-412] Fix lxml dependency
[AIRFLOW-413] Fix unset path bug when backfilling via pickle
[AIRFLOW-78] Airflow clear leaves dag_runs
[AIRFLOW-402] Remove NamedHivePartitionSensor static check, add docs
[AIRFLOW-394] Add an option to the Task Duration graph to show cumulative times
[AIRFLOW-404] Retry download if unpacking fails for hive
[AIRFLOW-276] Gunicorn rolling restart
[AIRFLOW-399] Remove dags/testdruid.py
[AIRFLOW-400] models.py/DAG.set_dag_runs_state() does not correctly set state
[AIRFLOW-395] Fix colon/equal signs typo for resources in default config
[AIRFLOW-397] Documentation: Fix typo "instatiating" to "instantiating"
[AIRFLOW-395] Remove trailing commas from resources in config
[AIRFLOW-388] Add a new chart for Task_Tries for each DAG
[AIRFLOW-322] Fix typo in FAQ section
[AIRFLOW-375] Pylint fixes
limit scope to user email only AIRFLOW-386
[AIRFLOW-383] Cleanup example qubole operator dag
[AIRFLOW-160] Parse DAG files through child processes
[AIRFLOW-381] Manual UI Dag Run creation: require dag_id field
[AIRFLOW-373] Enhance CLI variables functionality
[AIRFLOW-379] Enhance Variables page functionality: import/export variables
[AIRFLOW-331] modify the LDAP authentication config lines in  'Security' sample codes
[AIRFLOW-356][AIRFLOW-355][AIRFLOW-354] Replace nobr, enable DAG only exists locally message, change edit DAG icon
[AIRFLOW-362] Import __future__ division
[AIRFLOW-359] Pin flask-login to 0.2.11
[AIRFLOW-261] Add bcc and cc fields to EmailOperator
[AIRFLOW-348] Fix code style warnings
[AIRFLOW-349] Add metric for number of zombies killed
[AIRFLOW-340] Remove unused dependency on Babel
[AIRFLOW-339]: Ability to pass a flower conf file
[AIRFLOW-341][operators] Add resource requirement attributes to operators
[AIRFLOW-335] Fix simple style errors/warnings
[AIRFLOW-337] Add __repr__ to VariableAccessor and VariableJsonAccessor
[AIRFLOW-334] Fix using undefined variable
[AIRFLOW-315] Fix blank lines code style warnings
[AIRFLOW-306] Add Spark-sql Hook and Operator
[AIRFLOW-327] Add rename method to the FTPHook
[AIRFLOW-321] Fix a wrong code example about tests/dags
[AIRFLOW-316] Always check DB state for Backfill Job execution
[AIRFLOW-264] Adding workload management for Hive
[AIRFLOW-297] support exponential backoff option for retry delay
[AIRFLOW-31][AIRFLOW-200] Add note to updating.md
[AIRFLOW-307] There is no __neq__ python magic method.
[AIRFLOW-309] Add requirements of develop dependencies to docs
[AIRFLOW-307] Rename __neq__ to __ne__ python magic method.
[AIRFLOW-313] Fix code style for sqoop_hook.py
[AIRFLOW-311] Fix wrong path in CONTRIBUTING.md
[AIRFLOW-24] DataFlow Java Operator
[AIRFLOW-308] Add link to refresh DAG within DAG view header
[AIRFLOW-314] Fix BigQuery cursor run_table_upsert method
[AIRFLOW-298] fix incubator diclaimer in docs
[AIRFLOW-284] HiveServer2Hook fix for cursor scope for get_results
[AIRFLOW-260] More graceful exit when issues can't be closed
[AIRFLOW-260] Handle case when no version is found
[AIRFLOW-228] Handle empty version list in PR tool
[AIRFLOW-302] Improve default squash commit message
[AIRFLOW-187] Improve prompt styling
[AIRFLOW-187] Fix typo in argument name
[AIRFLOW-187] Move "Close XXX" message to end of squash commit
[AIRFLOW-247] Add EMR hook, operators and sensors. Add AWS base hook
[AIRFLOW-301] Fix broken unit test
[AIRFLOW-100] Add execution_date_fn to ExternalTaskSensor
[AIRFLOW-282] Remove PR Tool logic that depends on version formatting
[AIRFLOW-291] Add index for state in TI table
[AIRFLOW-269] Add some unit tests for PostgreSQL
[AIRFLOW-296] template_ext is being treated as a string rather than a tuple in qubole operator
[AIRFLOW-286] Improve FTPHook to implement context manager interface
[AIRFLOW-243] Create NamedHivePartitionSensor
[AIRFLOW-246] Improve dag_stats endpoint query
[AIRFLOW-189] Highlighting of Parent/Child nodes in Graphs
[ARFLOW-255] Check dagrun timeout when comparing active runs
[AIRFLOW-281] Add port to mssql_hook
[AIRFLOW-285] Use Airflow 2.0 style imports for all remaining hooks/operators
[AIRFLOW-40] Add LDAP group filtering feature.
[AIRFLOW-277] Multiple deletions does not work in Task Instances view if using SQLite backend
[AIRFLOW-200] Make hook/operator imports lazy, and print proper exceptions
[AIRFLOW-283] Make store_to_xcom_key a templated field in GoogleCloudStorageDownloadOperator
[AIRFLOW-278] Support utf-8 ecoding for SQL
[AIRFLOW-280] clean up tmp druid table no matter if an ingestion job succeeds or not
[AIRFLOW-274] Add XCom functionality to GoogleCloudStorageDownloadOperator
[AIRFLOW-273] Create an svg version of the airflow logo.
[AIRFLOW-275] Update contributing guidelines
[AIRFLOW-244] Modify hive operator to inject analysis data
[AIRFLOW-162] Allow variable to be accessible into templates
[AIRFLOW-248] Add Apache license header to all files
[AIRFLOW-263] Remove temp backtick file
[AIRFLOW-252] Raise Sqlite exceptions when deleting tasks instance in WebUI
[AIRFLOW-180] Fix timeout behavior for sensors
[AIRFLOW-262] Simplify commands in MANIFEST.in
[AIRFLOW-31] Add zope dependency
[AIRFLOW-6] Remove dependency on Highcharts
[AIRFLOW-234] make task that aren't `running` self-terminate
[AIRFLOW-256] Fix test_scheduler_reschedule heartrate
Add Python 3 compatibility fix
[AIRFLOW-31] Use standard imports for hooks/operators
[AIRFLOW-173] Initial implementation of FileSensor
[AIRFLOW-224] Collect orphaned tasks and reschedule them
[AIRFLOW-239] Fix tests indentation
[AIRFLOW-225] Better units for task duration graph
[AIRFLOW-241] Add testing done section to PR template
[AIRFLOW-222] Show duration of task instances in ui
[AIRFLOW-231] Do not eval user input in PrestoHook
[AIRFLOW-216] Add Sqoop Hook and Operator
[AIRFLOW-171] Add upgrade notes on email and S3 to 1.7.1.2
[AIRFLOW-238] Make compatible with flask-admin 1.4.1
[AIRFLOW-230] [HiveServer2Hook] adding multi statements support
[AIRFLOW-142] setup_env.sh doesn't download hive tarball if hdp is specified as distro
[AIRFLOW-223] Make parametrable the IP on which Flower binds to
[AIRFLOW-218] Added option to enable webserver gunicorn access/err logs
[AIRFLOW-213] Add "Closes #X" phrase to commit messages
[AIRFLOW-68] Align start_date with the schedule_interval
[AIRFLOW-9] Improving docs to meet Apache's standards
[AIRFLOW-131] Make XCom.clear more selective
[AIRFLOW-214] Fix occasion of detached taskinstance
[AIRFLOW-206] Add commit to close PR
[AIRFLOW-206] Always load local log files if they exist
[AIRFLOW-211] Fix JIRA "resolve" vs "close" behavior
[AIRFLOW-64] Add note about relative DAGS_FOLDER
[AIRFLOW-114] Sort plugins dropdown
[AIRFLOW-209] Add scheduler tests and improve lineage handling
[AIRFLOW-207] Improve JIRA auth workflow
[AIRFLOW-187] Improve PR tool UX
[AIRFLOW-155] Documentation of Qubole Operator
Optimize and refactor process_dag
[AIRFLOW-185] Handle empty versions list
[AIRFLOW-201] Fix for HiveMetastoreHook + kerberos
[AIRFLOW-202]: Fixes stray print line
[AIRFLOW-196] Fix bug that exception is not handled in HttpSensor
[AIRFLOW-195] : Add toggle support to subdag clearing in the CLI
[AIRFLOW-23] Support for Google Cloud DataProc
[AIRFLOW-25] Configuration for Celery always required
[AIRFLOW-190] Add codecov and remove download count
[AIRFLOW-168] Correct evaluation of @once schedule
[AIRFLOW-183] Fetch log from remote when worker returns 4xx/5xx response
[AIRFLOW-181] Fix failing unpacking of hadoop by redownloading
[AIRFLOW-176] remove unused formatting key
[AIRFLOW-167]: Add dag_state option in cli
[AIRFLOW-178] Fix bug so that zip file is detected in DAG folder
[AIRFLOW-176] Improve PR Tool JIRA workflow
AIRFLOW-45: Support Hidden Airflow Variables
[AIRFLOW-175] Run git-reset before checkout in PR tool
[AIRFLOW-157] Make PR tool Py3-compat; add JIRA command
[AIRFLOW-170] Add missing @apply_defaults


AIRFLOW 1.7.1, 2016-05-19
-------------------------

- Fix : Don't treat premature tasks as could_not_run tasks
- AIRFLOW-92 Avoid unneeded upstream_failed session closes apache/incubator-airflow#1485
- Add logic to lock DB and avoid race condition
- Handle queued tasks from multiple jobs/executors
- AIRFLOW-52 Warn about overwriting tasks in a DAG
- Fix corner case with joining processes/queues (#1473)
- [AIRFLOW-52] Fix bottlenecks when working with many tasks
- Add columns to toggle extra detail in the connection list view.
- Log the number of errors when importing DAGs
- Log dagbag metrics dupplicate messages in queue into Statsd (#1406)
- Clean up issue template (#1419)
- correct missed arg.foreground to arg.daemon in cli
- Reinstate imports for github enterprise auth
- Use os.execvp instead of subprocess.Popen for the webserver
- Revert from using "--foreground" to "--daemon"
- Implement a Cloudant hook
- Add missing args to `airflow clear`
- Fixed a bug in the scheduler: num_runs used where runs intended
- Add multiprocessing support to the scheduler
- Partial fix to make sure next_run_date cannot be None
- Support list/get/set variables in the CLI
- Properly handle BigQuery booleans in BigQuery hook.
- Added the ability to view XCom variables in webserver
- Change DAG.tasks from a list to a dict
- Add support for zipped dags
- Stop creating hook on instantiating of S3 operator
- User subquery in views to find running DAGs
- Prevent DAGs from being reloaded on every scheduler iteration
- Add a missing word to docs
- Document the parameters of `DbApiHook`
- added oracle operator with existing oracle hook
- Add PyOpenSSL to Google cloud gcp_api.
- Remove executor error unit test
- Add DAG inference, deferral, and context manager
- Don't return error when writing files to Google cloud storage.
- Fix GCS logging for gcp_api.
- Ensure attr is in scope for error message
- Fixing misnamed PULL_REQUEST_TEMPLATE
- Extract non_pooled_task_slot_count into a configuration param
- Update plugins.rst for clarity on the example (#1309)
- Fix s3 logging issue
- Add twitter feed example dag
- Github ISSUE_TEMPLATE & PR_TEMPLATE cleanup
- Reduce logger verbosity
- Adding a PR Template
- Add Lucid to list of users
- Fix usage of asciiart
- Use session instead of outdated main_session for are_dependencies_met
- Fix celery flower port allocation
- Fix for missing edit actions due to flask-admin upgrade
- Fix typo in comment in prioritize_queued method
- Add HipchatOperator
- Include all example dags in backfill unit test
- Make sure skipped jobs are actually skipped
- Fixing a broken example dag, example_skip_dag.py
- Add consistent and thorough signal handling and logging
- Allow Operators to specify SKIPPED status internally
- Update docstring for executor trap unit test
- Doc: explain the usage of Jinja templating for templated params
- Don't schedule runs before the DAG's start_date
- Fix infinite retries with pools, with test
- Fix handling of deadlocked jobs
- Show only Airflow's deprecation warnings
- Set DAG_FOLDER for unit tests
- Missing comma in setup.py
- Deprecate *args and **kwargs in BaseOperator
- Raise deep scheduler exceptions to force a process restart.
- Change inconsistent example DAG owners
- Fix module path of send_email_smtp in configuration
- added Gentner Lab to list of users
- Increase timeout time for unit test
- Fix reading strings from conf
- CHORE - Remove Trailing Spaces
- Fix SSHExecuteOperator crash when using a custom ssh port
- Add note about airflow components to template
- Rewrite BackfillJob logic for clarity
- Add unit tests
- Fix miscellaneous bugs and clean up code
- Fix logic for determining DagRun states
- Make SchedulerJob not run EVERY queued task
- Improve BackfillJob handling of queued/deadlocked tasks
- Introduce ignore_depends_on_past parameters
- Use Popen with CeleryExecutor
- Rename user table to users to avoid conflict with postgres
- Beware of negative pool slots.
- Add support for calling_format from boto to S3_Hook
- Add pypi meta data and sync version number
- Set dags_are_paused_at_creation's default value to True
- Resurface S3Log class eaten by rebase/push -f
- Add missing session.commit() at end of initdb
- Validate that subdag tasks have pool slots available, and test
- Use urlparse for remote GCS logs, and add unit tests
- Make webserver worker timeout configurable
- Fixed scheduling for @once interval
- Use psycopg2's API for serializing postgres cell values
- Make the provide_session decorator more robust
- update link to Lyft's website
- use num_shards instead of partitions to be consistent with batch ingestion
- Add documentation links to README
- Update docs with separate configuration section
- Fix airflow.utils deprecation warning code being Python 3 incompatible
- Extract dbapi cell serialization into its own method
- Set Postgres autocommit as supported only if server version is < 7.4
- Use refactored utils module in unit test imports
- Add changelog for 1.7.0
- Use LocalExecutor on Travis if possible
- remove unused logging,errno, MiniHiveCluster imports
- remove extra import of logging lib
- Fix required gcloud version
- Refactoring utils into smaller submodules
- Properly measure number of task retry attempts
- Add function to get configuration as dict, plus unit tests
- Merge branch 'master' into hivemeta_sasl
- Add wiki link to README.md
- [hotfix] make email.Utils > email.utils for py3
- Add the missing "Date" header to the warning e-mails
- Add the missing "Date" header to the warning e-mails
- Check name of SubDag class instead of class itself
- [hotfix] removing repo_token from .coveralls.yml
- Set the service_name in coverals.yml
- Fixes #1223
- Update Airflow docs for remote logging
- Add unit tests for trapping Executor errors
- Make sure Executors properly trap errors
- Fix HttpOpSensorTest to use fake resquest session
- Linting
- Add an example on pool usage in the documentation
- Add two methods to bigquery hook's base cursor: run_table_upsert, which adds a table or updates an existing table; and run_grant_dataset_view_access, which grants view access to a given dataset for a given table.
- Tasks references upstream and downstream tasks using strings instead of references
- Fix typos in models.py
- Fix broken links in documentation
- [hotfix] fixing the Scheduler CLI to make dag_id optional
- Update link to Common Pitfalls wiki page in README
- Allow disabling periodic committing when inserting rows with DbApiHook
- added Glassdoor to "who uses airflow"
- Fix typo preventing from launching webserver
- Documentation badge
- Fixing ISSUE_TEMPLATE name to include .md suffix
- Adding an ISSUE_TEMPLATE to ensure that issues are adequately defined
- Linting & debugging
- Refactoring the CLI to be data-driven
- Updating the Bug Reporting protocol in the Contributing.md file
- Fixing the docs
- clean up references to old session
- remove session reference
- resolve conflict
- clear xcom data when task instance starts
- replace main_session with @provide_session
- Add extras to installation.rst
- Changes to Contributing to reflect more closely the current state of development.
- Modifying README to link to the wiki committer list
- docs: fixes a spelling mistake in default config
- Set killMode to 'control-group' for webservice.service
- Set KillMode to 'control-group' for worker.service
- Linting
- Fix WebHdfsSensor
- Adding more licenses to pass checks
- fixing landscape's config
- [hotfix] typo that made it in master
- [hotfix] fixing landscape requirement detection
- Make testing on hive conditional
- Merge remote-tracking branch 'upstream/master' into minicluster
- Update README.md
- Throwing in a few license to pass the build
- Adding a reqs.txt for landscape.io
- Pointing to a reqs file
- Some linting
- Adding a .landscape.yml file
- badge for pypi version
- Add license and ignore for sql and csv
- Use correct connection id
- Use correct table name
- Provide data for ci tests
- new badge for showing staleness of reqs
- removing requirements.txt as it is uni-dimensional
- Make it work on py3
- Remove decode for logging
- Also keep py2 compatible
- More py3 fixes
- Convert to bytes for py3 compat
- Make sure to be py3 compatible
- Use unicodecsv to make it py3 compatible
- Replace tab with spaces Remove unused import
- Merge remote-tracking branch 'upstream/master'
- Support decimal types in MySQL to GCS
- Make sure to write binary as string can be unicode
- Ignore metastore
- More impyla fixes
- Test HivemetaStore if python 2
- Allow users to set hdfs_namenode_principal in HDFSHook config
- Add tests for Hiveserver2 and fix some issues from impyla
- Merge branch 'impyla' into minicluster
- This patch allows for testing of hive operators and hooks. Sasl is used (NoSasl in connection string is not possible). Tests have been adjusted.
- Treat SKIPPED and SUCCESS the same way when evaluating depends_on_past=True
- fix bigquery hook
- version cap for gcp_api
- Fix typo when returning VerticaHook
- Adding fernet key to use it as part of stdout commands
- Adding support for ssl parameters.  (picking up from jthomas123)
- more detail in error message.
- make sure paths don't conflict bc of trailing /
- change gcs_hook to self.hook
- refactor remote log read/write and add GCS support
- Only use multipart upload in S3Hook if file is large enough
- Merge branch 'airbnb/master'
- Add GSSAPI SASL to HiveMetaStoreHook.
- Add warning for deprecated setting
- Use kerberos_service_name = 'hive' as standard instead of 'impala'.
- Use GSSAPI instead of KERBEROS and provide backwards compatibility
- ISSUE-1123 Use impyla instead of pyhs2
- set celery_executor to use queue name as exchange<|MERGE_RESOLUTION|>--- conflicted
+++ resolved
@@ -1,8 +1,3 @@
-<<<<<<< HEAD
-AIRFLOW 1.8.0, 2017-02-02
--------------------------
-
-=======
 AIRFLOW 1.8.0, 2017-03-12
 -------------------------
 
@@ -39,7 +34,6 @@
 [AIRFLOW-856] Make sure execution date is set for local client
 [AIRFLOW-814] Fix Presto*CheckOperator.__init__
 [AIRFLOW-844] Fix cgroups directory creation
->>>>>>> 2a608972
 [AIRFLOW-816] Use static nvd3 and d3
 [AIRFLOW-821] Fix py3 compatibility
 [AIRFLOW-817] Check for None value of execution_date in endpoint
